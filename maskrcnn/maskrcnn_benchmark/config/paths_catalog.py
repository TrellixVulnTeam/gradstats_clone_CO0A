# Copyright (c) Facebook, Inc. and its affiliates. All Rights Reserved.
"""Centralized catalog of paths."""

import os


class DatasetCatalog(object):
<<<<<<< HEAD
    DATA_DIR = "/data" #"datasets"
=======
    DATA_DIR = "/shared/benchmarking_datasets/coco/raw/" #"datasets"
>>>>>>> b0843ced
    DATASETS = {
        "coco_2017_train": {
            "img_dir": "coco/train2017",
            "ann_file": "coco/annotations/instances_train2017.json"
        },
        "coco_2017_val": {
            "img_dir": "coco/val2017",
            "ann_file": "coco/annotations/instances_val2017.json"
        },
        "coco_2014_train": {
            "img_dir": "coco/train2014",
            "ann_file": "coco/annotations/instances_train2014.json"
        },
        "coco_2014_val": {
            "img_dir": "coco/val2014",
            "ann_file": "coco/annotations/instances_val2014.json"
        },
        "coco_2014_minival": {
            "img_dir": "coco/val2014",
            "ann_file": "coco/annotations/instances_minival2014.json"
        },
        "coco_2014_valminusminival": {
            "img_dir": "coco/val2014",
            "ann_file": "coco/annotations/instances_valminusminival2014.json"
        },
        "keypoints_coco_2014_train": {
            "img_dir": "coco/train2014",
            "ann_file": "annotations/person_keypoints_train2014.json",
        },
        "keypoints_coco_2014_val": {
            "img_dir": "coco/val2014",
            "ann_file": "coco/annotations/instances_val2014.json"
        },
        "keypoints_coco_2014_minival": {
            "img_dir": "coco/val2014",
            "ann_file": "annotations/person_keypoints_minival2014.json",
        },
        "keypoints_coco_2014_valminusminival": {
            "img_dir": "coco/val2014",
            "ann_file": "annotations/person_keypoints_valminusminival2014.json",
        },
        "voc_2007_train": {
            "data_dir": "voc/VOC2007",
            "split": "train"
        },
        "voc_2007_train_cocostyle": {
            "img_dir": "voc/VOC2007/JPEGImages",
            "ann_file": "voc/VOC2007/Annotations/pascal_train2007.json"
        },
        "voc_2007_val": {
            "data_dir": "voc/VOC2007",
            "split": "val"
        },
        "voc_2007_val_cocostyle": {
            "img_dir": "voc/VOC2007/JPEGImages",
            "ann_file": "voc/VOC2007/Annotations/pascal_val2007.json"
        },
        "voc_2007_test": {
            "data_dir": "voc/VOC2007",
            "split": "test"
        },
        "voc_2007_test_cocostyle": {
            "img_dir": "voc/VOC2007/JPEGImages",
            "ann_file": "voc/VOC2007/Annotations/pascal_test2007.json"
        },
        "voc_2012_train": {
            "data_dir": "voc/VOC2012",
            "split": "train"
        },
        "voc_2012_train_cocostyle": {
            "img_dir": "voc/VOC2012/JPEGImages",
            "ann_file": "voc/VOC2012/Annotations/pascal_train2012.json"
        },
        "voc_2012_val": {
            "data_dir": "voc/VOC2012",
            "split": "val"
        },
        "voc_2012_val_cocostyle": {
            "img_dir": "voc/VOC2012/JPEGImages",
            "ann_file": "voc/VOC2012/Annotations/pascal_val2012.json"
        },
        "voc_2012_test": {
            "data_dir": "voc/VOC2012",
            "split": "test"
            # PASCAL VOC2012 doesn't made the test annotations available, so there's no json annotation
        },
        "cityscapes_fine_instanceonly_seg_train_cocostyle": {
            "img_dir": "cityscapes/images",
            "ann_file": "cityscapes/annotations/instancesonly_filtered_gtFine_train.json"
        },
        "cityscapes_fine_instanceonly_seg_val_cocostyle": {
            "img_dir": "cityscapes/images",
            "ann_file": "cityscapes/annotations/instancesonly_filtered_gtFine_val.json"
        },
        "cityscapes_fine_instanceonly_seg_test_cocostyle": {
            "img_dir": "cityscapes/images",
            "ann_file": "cityscapes/annotations/instancesonly_filtered_gtFine_test.json"
        }
    }

    @staticmethod
    def get(name):
        if "coco" in name:
            data_dir = DatasetCatalog.DATA_DIR
            attrs = DatasetCatalog.DATASETS[name]
            args = dict(
                root=os.path.join(data_dir, attrs["img_dir"]),
                ann_file=os.path.join(data_dir, attrs["ann_file"]),
            )
            return dict(
                factory="COCODataset",
                args=args,
            )
        elif "voc" in name:
            data_dir = DatasetCatalog.DATA_DIR
            attrs = DatasetCatalog.DATASETS[name]
            args = dict(
                data_dir=os.path.join(data_dir, attrs["data_dir"]),
                split=attrs["split"],
            )
            return dict(
                factory="PascalVOCDataset",
                args=args,
            )
        raise RuntimeError("Dataset not available: {}".format(name))


class ModelCatalog(object):
    S3_C2_DETECTRON_URL = "https://dl.fbaipublicfiles.com/detectron"
    C2_IMAGENET_MODELS = {
        "MSRA/R-50": "ImageNetPretrained/MSRA/R-50.pkl",
        "MSRA/R-50-GN": "ImageNetPretrained/47261647/R-50-GN.pkl",
        "MSRA/R-101": "ImageNetPretrained/MSRA/R-101.pkl",
        "MSRA/R-101-GN": "ImageNetPretrained/47592356/R-101-GN.pkl",
        "FAIR/20171220/X-101-32x8d": "ImageNetPretrained/20171220/X-101-32x8d.pkl",
    }

    C2_DETECTRON_SUFFIX = "output/train/{}coco_2014_train%3A{}coco_2014_valminusminival/generalized_rcnn/model_final.pkl"
    C2_DETECTRON_MODELS = {
        "35857197/e2e_faster_rcnn_R-50-C4_1x": "01_33_49.iAX0mXvW",
        "35857345/e2e_faster_rcnn_R-50-FPN_1x": "01_36_30.cUF7QR7I",
        "35857890/e2e_faster_rcnn_R-101-FPN_1x": "01_38_50.sNxI7sX7",
        "36761737/e2e_faster_rcnn_X-101-32x8d-FPN_1x": "06_31_39.5MIHi1fZ",
        "35858791/e2e_mask_rcnn_R-50-C4_1x": "01_45_57.ZgkA7hPB",
        "35858933/e2e_mask_rcnn_R-50-FPN_1x": "01_48_14.DzEQe4wC",
        "35861795/e2e_mask_rcnn_R-101-FPN_1x": "02_31_37.KqyEK4tT",
        "36761843/e2e_mask_rcnn_X-101-32x8d-FPN_1x": "06_35_59.RZotkLKI",
        "37129812/e2e_mask_rcnn_X-152-32x8d-FPN-IN5k_1.44x": "09_35_36.8pzTQKYK",
        # keypoints
        "37697547/e2e_keypoint_rcnn_R-50-FPN_1x": "08_42_54.kdzV35ao"
    }

    @staticmethod
    def get(name):
        if name.startswith("Caffe2Detectron/COCO"):
            return ModelCatalog.get_c2_detectron_12_2017_baselines(name)
        if name.startswith("ImageNetPretrained"):
            return ModelCatalog.get_c2_imagenet_pretrained(name)
        raise RuntimeError("model not present in the catalog {}".format(name))

    @staticmethod
    def get_c2_imagenet_pretrained(name):
        prefix = ModelCatalog.S3_C2_DETECTRON_URL
        name = name[len("ImageNetPretrained/"):]
        name = ModelCatalog.C2_IMAGENET_MODELS[name]
        url = "/".join([prefix, name])
        return url

    @staticmethod
    def get_c2_detectron_12_2017_baselines(name):
        # Detectron C2 models are stored following the structure
        # prefix/<model_id>/2012_2017_baselines/<model_name>.yaml.<signature>/suffix
        # we use as identifiers in the catalog Caffe2Detectron/COCO/<model_id>/<model_name>
        prefix = ModelCatalog.S3_C2_DETECTRON_URL
        dataset_tag = "keypoints_" if "keypoint" in name else ""
        suffix = ModelCatalog.C2_DETECTRON_SUFFIX.format(dataset_tag, dataset_tag)
        # remove identification prefix
        name = name[len("Caffe2Detectron/COCO/"):]
        # split in <model_id> and <model_name>
        model_id, model_name = name.split("/")
        # parsing to make it match the url address from the Caffe2 models
        model_name = "{}.yaml".format(model_name)
        signature = ModelCatalog.C2_DETECTRON_MODELS[name]
        unique_name = ".".join([model_name, signature])
        url = "/".join([prefix, model_id, "12_2017_baselines", unique_name, suffix])
        return url<|MERGE_RESOLUTION|>--- conflicted
+++ resolved
@@ -5,11 +5,7 @@
 
 
 class DatasetCatalog(object):
-<<<<<<< HEAD
-    DATA_DIR = "/data" #"datasets"
-=======
     DATA_DIR = "/shared/benchmarking_datasets/coco/raw/" #"datasets"
->>>>>>> b0843ced
     DATASETS = {
         "coco_2017_train": {
             "img_dir": "coco/train2017",
