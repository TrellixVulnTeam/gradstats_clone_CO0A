# Copyright (c) Facebook, Inc. and its affiliates. All Rights Reserved.
# Copyright (c) 2018-2019 NVIDIA CORPORATION. All rights reserved.
import datetime
import logging
import time
import math

import torch
import torch.distributed as dist

from maskrcnn_benchmark.utils.comm import get_world_size, is_main_process, synchronize
from maskrcnn_benchmark.utils.metric_logger import MetricLogger
from maskrcnn_benchmark.utils.s3 import upload_dir

from apex import amp
from torch.nn.utils import clip_grad_norm_, clip_grad_value_


def reduce_loss_dict(loss_dict):
    """
    Reduce the loss dictionary from all processes so that process with rank
    0 has the averaged results. Returns a dict with the same fields as
    loss_dict, after reduction.
    """
    world_size = get_world_size()
    if world_size < 2:
        return loss_dict
    with torch.no_grad():
        loss_names = []
        all_losses = []
        for k in sorted(loss_dict.keys()):
            loss_names.append(k)
            all_losses.append(loss_dict[k])
        all_losses = torch.stack(all_losses, dim=0)
        dist.reduce(all_losses, dst=0)
        if dist.get_rank() == 0:
            # only main process gets accumulated, so only divide by
            # world_size in this case
            all_losses /= world_size
        reduced_losses = {k: v for k, v in zip(loss_names, all_losses)}
    return reduced_losses

# Instead of zeroing, set parameter grads to None
# Prevents extraneous copy as we're not accumulating
def set_grads_to_none(model):
    for param in model.parameters():
        param.grad = None


def do_train(
    model,
    data_loader,
    optimizer,
    scheduler,
    checkpointer,
    device,
    checkpoint_period,
    arguments,
    disable_allreduce_for_logging,
    iters_per_epoch,
    writer,
    args,
    per_iter_start_callback_fn=None,
    per_iter_end_callback_fn=None,
    scale=1.0,
    clip_grad_norm = 0.0,
    clip_grad_val = 0.0,
    use_adascale = False,
    measure_gns = False
):
    assert not (clip_grad_norm > 0.0 and clip_grad_val > 0.0), "Can't set both clip norm and clip value"
    logger = logging.getLogger("maskrcnn_benchmark.trainer")
    logger.info("Start training")
    meters = MetricLogger(delimiter="  ")
    max_iter = len(data_loader)
    start_iter = arguments["iteration"]
    model.train()
    start_training_time = time.time()
    end = time.time()
    if use_adascale or measure_gns:
        # this wrapper has moved to make_optimizer - this has to be done before amp.initialize is called
        # scales the variance stats accordingly
        optimizer.set_scale(scale)

    def prefetcher(load_iterator):
        prefetch_stream = torch.cuda.Stream()
        pad_batches = []

        def _prefetch():
            try:
                # I'm not sure why the trailing _ is necessary but the reference used
                # "for i, (images, targets, _) in enumerate(data_loader):" so I'll keep it.
                images, targets, _ = next(load_iterator)
            except StopIteration:
                return None, None

            with torch.cuda.stream(prefetch_stream):
                # TODO:  I'm not sure if the dataloader knows how to pin the targets' datatype.
                targets = [target.to(device, non_blocking=True) for target in targets]
                images = images.to(device, non_blocking=True)

            return images, targets

        next_images, next_targets = _prefetch()

        while next_images is not None:
            torch.cuda.current_stream().wait_stream(prefetch_stream)
            current_images, current_targets = next_images, next_targets
            next_images, next_targets = _prefetch()
            yield current_images, current_targets

    synchronize()
    optimizer.zero_grad()
    step = 0 # adascale specific
    for iteration, (images, targets) in enumerate(prefetcher(iter(data_loader)), start_iter):
        if per_iter_start_callback_fn is not None:
            per_iter_start_callback_fn(iteration=iteration)

        data_time = time.time() - end
        # iteration = iteration + 1
        arguments["iteration"] = iteration


        images = images.to(device)
        targets = [target.to(device) for target in targets]

        loss_dict = model(images, targets)
        losses = sum(loss for loss in loss_dict.values())
        # reduce losses over all GPUs for logging purposes
        if not disable_allreduce_for_logging:
            loss_dict_reduced = reduce_loss_dict(loss_dict)
            losses_reduced = sum(loss for loss in loss_dict_reduced.values())
            meters.update(loss=losses_reduced, **loss_dict_reduced)
        else:
            meters.update(loss=losses, **loss_dict)

        with amp.scale_loss(losses, optimizer) as scaled_losses:
            scaled_losses.backward()

        
        # TODO: What is a good value for clipping - CHECK Adaptive Gradient Clipping - Ideally this should be inside AdaScale wrapper and not in user code
        if clip_grad_norm > 0.0:
            clip_grad_norm_(amp.master_params(optimizer), clip_grad_norm) # 1.5 mrcnn novo
        elif clip_grad_val > 0.0:
            clip_grad_value_(amp.master_params(optimizer), clip_grad_val) # 0.5 mrcnn sgdw 

        if measure_gns:
            gns = optimizer.gns(scale_one_batch_size=32) #FIXME: pass from main training loop
        else:
            gns = 0.0

        if use_adascale:
            gain = optimizer.scale_invariant_steps(aggressive_base_schedule=step > 500) # adascale specific FIXME: hardcoded for now
            prev_steps = math.floor(step)
            step = step + gain
            new_steps = math.floor(step)
            scale_invariant_steps = new_steps - prev_steps
            # make adascale step (note that in current implementation this corresponds to gain which may not be same as scale invariant steps, e.g. in NovoGrad case)
            optimizer.step()
            # set_grads_to_none(model)
            optimizer.zero_grad()
            #FIXME: better interface is scheduler.set_step(curr_effective_step)
            for _ in range(scale_invariant_steps):
                scheduler.step() # current scheduler is step based
        else:
            optimizer.step()
            optimizer.zero_grad()
            scheduler.step()

        batch_time = time.time() - end
        end = time.time()
        meters.update(time=batch_time, data=data_time)

        eta_seconds = meters.time.global_avg * (max_iter - iteration)
        eta_string = str(datetime.timedelta(seconds=int(eta_seconds)))

        if iteration % 20 == 0 or iteration == max_iter:
            if not use_adascale:
                # space fillers for logs
                gain = 1.0
                step = iteration

            logger.info(
                meters.delimiter.join(
                    [
                        "eta: {eta}",
                        "iter: {iter}",
                        "{meters}",
                        "lr: {lr:.6f}",
                        "max mem: {memory:.0f}",
                        "gain: {gain:.6f}",
                        "gns: {gns:.6f}",
                        "scale: {scale}",
                        "effective_lr: {elr:.6f}",
                        "scale_invariant_steps: {step}"
                    ]
                ).format(
                    eta=eta_string,
                    iter=iteration,
                    meters=str(meters),
                    lr=optimizer.param_groups[0]["lr"],
                    memory=torch.cuda.max_memory_allocated() / 1024.0 / 1024.0,
                    gain=gain,
                    gns=gns,
                    scale=scale,
                    elr=optimizer.param_groups[0]["lr"] * gain,
                    step=step
                )
            )
            # write tensorboard information to s3
<<<<<<< HEAD
            writer.add_scalar('Gain/Gain', gain, step)
            writer.add_scalar('GNS/GNS,', gns, step)
            writer.add_scalar('Real Iterations/Real Iterations', iteration, step)
=======
            writer.add_scalar('Train/Gain', gain, step)
            writer.add_scalar('Train/GNS,', gns, step)
            writer.add_scalar('Train/Real Iterations', iteration, step)
>>>>>>> b0843ced
            writer.add_scalar('Train/Total Loss,', losses, step)
            writer.add_scalar('Train/loss_classifier,', loss_dict['loss_classifier'], step)
            writer.add_scalar('Train/loss_box_reg,', loss_dict['loss_box_reg'], step)
            writer.add_scalar('Train/loss_mask,', loss_dict['loss_mask'], step)
            writer.add_scalar('Train/loss_objectness,', loss_dict['loss_objectness'], step)
            writer.flush()
            upload_dir(f'{args.log_dir}/{args.label}', args.bucket, f'{args.arch}/{args.label}')

        if iteration % checkpoint_period == 0 and arguments["save_checkpoints"]:
            checkpointer.save("model_{:07d}".format(iteration), **arguments)
        if step >= max_iter and arguments["save_checkpoints"]:
            checkpointer.save("model_final", **arguments)

        # per-epoch work (testing)
        if per_iter_end_callback_fn is not None:
            # Note: iteration has been incremented previously for
            # human-readable checkpoint names (i.e. 60000 instead of 59999)
            # so need to adjust again here
            early_exit = per_iter_end_callback_fn(iteration=iteration-1)
            if early_exit:
                break

    total_training_time = time.time() - start_training_time
    total_time_str = str(datetime.timedelta(seconds=total_training_time))
    logger.info(
        "Total training time: {} ({:.4f} s / it)".format(
            total_time_str, total_training_time / (max_iter)
        )
    )
    if per_iter_end_callback_fn is not None:
        if early_exit:
            return True
        else:
            return False
    else:
        return None
<|MERGE_RESOLUTION|>--- conflicted
+++ resolved
@@ -208,15 +208,9 @@
                 )
             )
             # write tensorboard information to s3
-<<<<<<< HEAD
-            writer.add_scalar('Gain/Gain', gain, step)
-            writer.add_scalar('GNS/GNS,', gns, step)
-            writer.add_scalar('Real Iterations/Real Iterations', iteration, step)
-=======
             writer.add_scalar('Train/Gain', gain, step)
             writer.add_scalar('Train/GNS,', gns, step)
             writer.add_scalar('Train/Real Iterations', iteration, step)
->>>>>>> b0843ced
             writer.add_scalar('Train/Total Loss,', losses, step)
             writer.add_scalar('Train/loss_classifier,', loss_dict['loss_classifier'], step)
             writer.add_scalar('Train/loss_box_reg,', loss_dict['loss_box_reg'], step)
