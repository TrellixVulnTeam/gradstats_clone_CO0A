# Copyright (c) Facebook, Inc. and its affiliates. All Rights Reserved.
# Copyright (c) 2018-2019 NVIDIA CORPORATION. All rights reserved.
r"""
Basic training script for PyTorch
"""

# Set up custom environment before nearly anything else is imported
# NOTE: this should be the first import (no not reorder)
from maskrcnn_benchmark.utils.env import setup_environment  # noqa F401 isort:skip

import argparse
import os
import functools
import logging
import random
import datetime
import time
import gc

import torch
from maskrcnn_benchmark.config import cfg
from maskrcnn_benchmark.data import make_data_loader
from maskrcnn_benchmark.solver import make_lr_scheduler
from maskrcnn_benchmark.solver import make_optimizer
from maskrcnn_benchmark.engine.inference import inference
from maskrcnn_benchmark.engine.trainer import do_train
from maskrcnn_benchmark.engine.tester import test
from maskrcnn_benchmark.modeling.detector import build_detection_model
from maskrcnn_benchmark.utils.checkpoint import DetectronCheckpointer
from maskrcnn_benchmark.utils.collect_env import collect_env_info
from maskrcnn_benchmark.utils.comm import synchronize, get_rank, is_main_process, get_world_size
from maskrcnn_benchmark.utils.imports import import_file
from maskrcnn_benchmark.utils.logger import setup_logger
from maskrcnn_benchmark.utils.miscellaneous import mkdir
from maskrcnn_benchmark.utils.mlperf_logger import log_end, log_start, log_event, generate_seeds, broadcast_seeds, barrier, configure_logger
from maskrcnn_benchmark.utils.async_evaluator import init, get_evaluator, set_epoch_tag
from maskrcnn_benchmark.utils.s3 import upload_dir

from mlperf_logging.mllog import constants
from apex import amp
from torch.nn.parallel import DistributedDataParallel as DDP
from torch.utils.tensorboard import SummaryWriter

torch.backends.cudnn.deterministic = True
# Loop over all finished async results, return a dict of { tag : (bbox_map, segm_map) }
def check_completed_tags():
    # Evaluator is only valid on master rank - all others will have nothing.
    # So, assemble lists of completed runs on master
    if is_main_process():
        evaluator = get_evaluator()

        # loop over all all epoch, result pairs that have finished
        all_results = {}
        for t, r in evaluator.finished_tasks().items():
            # Note: one indirection due to possibility of multiple test datasets
            # we only care about the first
            map_results = r# [0]
            bbox_map = map_results.results["bbox"]['AP']
            segm_map = map_results.results["segm"]['AP']
            all_results.update({ t : (bbox_map, segm_map) })

        return all_results
    
    return {}


def mlperf_test_early_exit(iteration, iters_per_epoch, tester, model,
                           distributed, min_bbox_map, min_segm_map, writer, args):
    # Note: let iters / epoch == 10k, at iter 9999 we've finished epoch 0 and need to test
    if iteration > 0 and (iteration + 1)% iters_per_epoch == 0:
        synchronize()
        epoch = iteration // iters_per_epoch + 1

        log_end(key=constants.EPOCH_STOP, metadata={"epoch_num": epoch})
        log_end(key=constants.BLOCK_STOP, metadata={"first_epoch_num": epoch})
        log_start(key=constants.EVAL_START, metadata={"epoch_num":epoch})
        # set the async evaluator's tag correctly
        set_epoch_tag(epoch)

        # Note: No longer returns anything, underlying future is in another castle
        tester(model=model, distributed=distributed)
        # necessary for correctness
        model.train()
    else:
        # Otherwise, check for finished async results
        results = check_completed_tags()
        # on master process, check each result for terminating condition
        # sentinel for run finishing
        finished = 0
        if is_main_process():
            for result_epoch, (bbox_map, segm_map) in results.items():
                logger = logging.getLogger('maskrcnn_benchmark.trainer')
                logger.info('bbox mAP: {}, segm mAP: {}'.format(bbox_map, segm_map))
                # tensorboard writing
                writer.add_scalar('Test/bbox_map', bbox_map, result_epoch)
                writer.add_scalar('Test/segm_map,', segm_map, result_epoch)
                writer.flush()
                upload_dir(f'{args.log_dir}/{args.label}', args.bucket, f'{args.arch}/{args.label}')
                print(f'bbox_map is {bbox_map}, segm_map is {segm_map}')
                log_event(key=constants.EVAL_ACCURACY, value={"BBOX" : bbox_map, "SEGM" : segm_map}, metadata={"epoch_num" : result_epoch} )
                log_end(key=constants.EVAL_STOP, metadata={"epoch_num": result_epoch})
                # terminating condition
                if bbox_map >= min_bbox_map and segm_map >= min_segm_map:
                    logger.info("Target mAP reached, exiting...")
                    finished = 1
                    #return True

        # We now know on rank 0 whether or not we should terminate
        # Bcast this flag on multi-GPU
        if get_world_size() > 1:
            with torch.no_grad():
                finish_tensor = torch.tensor([finished], dtype=torch.int32, device = torch.device('cuda'))
                torch.distributed.broadcast(finish_tensor, 0)
    
                # If notified, end.
                if finish_tensor.item() == 1:
                    return True
        else:
            # Single GPU, don't need to create tensor to bcast, just use value directly
            if finished == 1:
                return True

    # Otherwise, default case, continue
    return False

def mlperf_log_epoch_start(iteration, iters_per_epoch):
    # First iteration:
    #     Note we've started training & tag first epoch start
    if iteration == 0:
        log_start(key=constants.BLOCK_START, metadata={"first_epoch_num":1, "epoch_count":1})
        log_start(key=constants.EPOCH_START, metadata={"epoch_num":1})
        return
    if iteration % iters_per_epoch == 0:
        epoch = iteration // iters_per_epoch + 1
        log_start(key=constants.BLOCK_START, metadata={"first_epoch_num": epoch, "epoch_count": 1})
        log_start(key=constants.EPOCH_START, metadata={"epoch_num": epoch})

from maskrcnn_benchmark.layers.batch_norm import FrozenBatchNorm2d
from maskrcnn_benchmark.layers.nhwc.batch_norm import FrozenBatchNorm2d_NHWC
from maskrcnn_benchmark.modeling.backbone.resnet import Bottleneck
def cast_frozen_bn_to_half(module):
    if isinstance(module, FrozenBatchNorm2d) or isinstance(module, FrozenBatchNorm2d_NHWC):
        module.half()
    for child in module.children():
        cast_frozen_bn_to_half(child)
    return module


def train(cfg, local_rank, distributed, writer, args, random_number_generator=None):
    if (torch._C, '_jit_set_profiling_executor') :
        torch._C._jit_set_profiling_executor(False)
    if (torch._C, '_jit_set_profiling_mode') :
        torch._C._jit_set_profiling_mode(False)

    # Model logging
    log_event(key=constants.GLOBAL_BATCH_SIZE, value=cfg.SOLVER.IMS_PER_BATCH)
    log_event(key=constants.NUM_IMAGE_CANDIDATES, value=cfg.MODEL.RPN.FPN_POST_NMS_TOP_N_TRAIN)

    model = build_detection_model(cfg)
    device = torch.device(cfg.MODEL.DEVICE)
    model.to(device)

    # Initialize mixed-precision training
    is_fp16 = (cfg.DTYPE == "float16")

    optimizer = make_optimizer(cfg, model,
                               use_adascale=cfg.SOLVER.ENABLE_ADASCALE,
                               enable_gns=cfg.SOLVER.ENABLE_GNS,
                               )

    model, optimizer = amp.initialize(model, optimizer,
                                      opt_level="O1",
                                      keep_batchnorm_fp32=None,
                                      loss_scale=cfg.SOLVER.AMP_LOSS_SCALE
                                      )
    # Optimizer logging
    log_event(key=constants.OPT_NAME, value="sgd_with_momentum")
    log_event(key=constants.OPT_BASE_LR, value=cfg.SOLVER.BASE_LR)
    log_event(key=constants.OPT_LR_WARMUP_STEPS, value=cfg.SOLVER.WARMUP_ITERS)
    log_event(key=constants.OPT_LR_WARMUP_FACTOR, value=cfg.SOLVER.WARMUP_FACTOR)
    log_event(key=constants.OPT_LR_DECAY_FACTOR, value=cfg.SOLVER.GAMMA)
    log_event(key=constants.OPT_LR_DECAY_STEPS, value=cfg.SOLVER.STEPS)
    log_event(key=constants.MIN_IMAGE_SIZE, value=cfg.INPUT.MIN_SIZE_TRAIN[0])
    log_event(key=constants.MAX_IMAGE_SIZE, value=cfg.INPUT.MAX_SIZE_TRAIN)

    scheduler = make_lr_scheduler(cfg, optimizer)

    # disable the garbage collection
    gc.disable()

    if distributed:
        model = DDP(model, device_ids=[local_rank], output_device=local_rank)

    arguments = {}
    arguments["iteration"] = 0
    arguments["nhwc"] = cfg.NHWC
    output_dir = cfg.OUTPUT_DIR

    save_to_disk = get_rank() == 0
    checkpointer = DetectronCheckpointer(
        cfg, model, optimizer, scheduler, output_dir, save_to_disk
    )
    arguments["save_checkpoints"] = cfg.SAVE_CHECKPOINTS
    
    extra_checkpoint_data = checkpointer.load(cfg.MODEL.WEIGHT, cfg.NHWC)
    arguments.update(extra_checkpoint_data)
    
    log_end(key=constants.INIT_STOP)
    barrier()
    log_start(key=constants.RUN_START)
    barrier()
    print(f'make_data_loader is called, current rank is {get_rank()}')
    data_loader, iters_per_epoch = make_data_loader(
        cfg,
        is_train=True,
        is_distributed=distributed,
        start_iter=arguments["iteration"],
        random_number_generator=random_number_generator,
    )
    log_event(key=constants.TRAIN_SAMPLES, value=len(data_loader))

    checkpoint_period = cfg.SOLVER.CHECKPOINT_PERIOD

    # set the callback function to evaluate and potentially
    # early exit each epoch
    if cfg.PER_EPOCH_EVAL:
        per_iter_callback_fn = functools.partial(
                mlperf_test_early_exit,
                iters_per_epoch=iters_per_epoch,
                tester=functools.partial(test, cfg=cfg),
                model=model,
                distributed=distributed,
                min_bbox_map=cfg.MLPERF.MIN_BBOX_MAP,
                min_segm_map=cfg.MLPERF.MIN_SEGM_MAP,
                writer=writer,
                args=args)
    else:
        per_iter_callback_fn = None

    start_train_time = time.time()

    success = do_train(
        model,
        data_loader,
        optimizer,
        scheduler,
        checkpointer,
        device,
        checkpoint_period,
        arguments,
        cfg.DISABLE_REDUCED_LOGGING,
        iters_per_epoch,
        writer,
        args,
        per_iter_start_callback_fn=functools.partial(mlperf_log_epoch_start, iters_per_epoch=iters_per_epoch),
        per_iter_end_callback_fn=per_iter_callback_fn,
        scale=cfg.SOLVER.LR_SCALE,
        clip_grad_norm=cfg.SOLVER.GRADIENT_CLIP_NORM,
        clip_grad_val=cfg.SOLVER.GRADIENT_CLIP_VAL,
        use_adascale=cfg.SOLVER.ENABLE_ADASCALE,
        measure_gns=cfg.SOLVER.ENABLE_GNS,
    )

    end_train_time = time.time()
    total_training_time = end_train_time - start_train_time
    print(
            "&&&& MLPERF METRIC THROUGHPUT={:.4f} iterations / s".format((arguments["iteration"] * cfg.SOLVER.IMS_PER_BATCH) / total_training_time)
    )

    return model, success



def main():

    configure_logger(constants.MASKRCNN)
    log_start(key=constants.INIT_START)

    parser = argparse.ArgumentParser(description="PyTorch Object Detection Training")
    parser.add_argument(
        "--config-file",
        default="",
        metavar="FILE",
        help="path to config file",
        type=str,
    )
    parser.add_argument("--local_rank", type=int, default=os.getenv('LOCAL_RANK', 0))
    parser.add_argument(
        "opts",
        help="Modify config options using the command-line",
        default=None,
        nargs=argparse.REMAINDER,
    )
<<<<<<< HEAD
    parser.add_argument('--log_dir', default='/mnt/logs', type=str,
=======
    parser.add_argument('--log_dir', default='/shared/logs', type=str,
>>>>>>> b0843ced
                        help='log directory path.')
    parser.add_argument('--label', type=str,
                        help='label used to create log directory, '
                             'by default should be time in seconds')
    parser.add_argument('--bucket', type=str, default='mzanur-autoscaler',
                        help='s3 bucket for tensorboard')
    parser.add_argument('--arch', type=str, default='maskrcnn',
                        help='model structure')

    args = parser.parse_args()

    num_gpus = int(os.environ["WORLD_SIZE"]) if "WORLD_SIZE" in os.environ else 1
    args.distributed = num_gpus > 1

    # if is_main_process:
    #     # Setting logging file parameters for compliance logging
    #     os.environ["COMPLIANCE_FILE"] = '/MASKRCNN_complVv0.5.0_' + str(datetime.datetime.now())
    #     constants.LOG_FILE = os.getenv("COMPLIANCE_FILE")
    #     constants._FILE_HANDLER = logging.FileHandler(constants.LOG_FILE)
    #     constants._FILE_HANDLER.setLevel(logging.DEBUG)
    #     constants.LOGGER.addHandler(constants._FILE_HANDLER)

    if args.distributed:
        torch.cuda.set_device(args.local_rank)
        torch.distributed.init_process_group(
            backend="nccl", init_method="env://"
        )
        # setting seeds - needs to be timed, so after RUN_START
        if is_main_process():
            master_seed = random.SystemRandom().randint(0, 2 ** 32 - 1)
            seed_tensor = torch.tensor(master_seed, dtype=torch.float32, device=torch.device("cuda"))
        else:
            seed_tensor = torch.tensor(0, dtype=torch.float32, device=torch.device("cuda"))

        torch.distributed.broadcast(seed_tensor, 0)
        master_seed = int(seed_tensor.item())
    else:
        # random master seed, random.SystemRandom() uses /dev/urandom on Unix
        master_seed = random.SystemRandom().randint(0, 2 ** 32 - 1)

    # actually use the random seed
    args.seed = master_seed
    # random number generator with seed set to master_seed
    random_number_generator = random.Random(master_seed)
    log_event(key=constants.SEED, value=master_seed)
    cfg.merge_from_file(args.config_file)
    cfg.merge_from_list(args.opts)
    cfg.freeze()

    output_dir = cfg.OUTPUT_DIR
    if output_dir:
        mkdir(output_dir)

    logger = setup_logger("maskrcnn_benchmark", output_dir, get_rank())
    logger.info("Using {} GPUs".format(num_gpus))
    logger.info(args)

    # generate worker seeds, one seed for every distributed worker
    worker_seeds = generate_seeds(random_number_generator, torch.distributed.get_world_size() if torch.distributed.is_initialized() else 1)

    # todo sharath what if CPU
    # broadcast seeds from rank=0 to other workers
    worker_seeds = broadcast_seeds(worker_seeds, device='cuda')

    # Setting worker seeds
    logger.info("Worker {}: Setting seed {}".format(args.local_rank, worker_seeds[args.local_rank]))
    torch.manual_seed(worker_seeds[args.local_rank])


    logger.info("Collecting env info (might take some time)")
    logger.info("\n" + collect_env_info())

    logger.info("Loaded configuration file {}".format(args.config_file))
    with open(args.config_file, "r") as cf:
        config_str = "\n" + cf.read()
        logger.info(config_str)
    logger.info("Running with config:\n{}".format(cfg))

    # Initialise async eval
    init()

    writer = SummaryWriter(f'{args.log_dir}/{args.label}/worker-{torch.distributed.get_rank()}')
    model, success = train(cfg, args.local_rank, args.distributed, writer, args, random_number_generator)
    writer.close()

    if success is not None:
        if success:
            log_end(key=constants.RUN_STOP, metadata={"status": "success"})
        else:
            log_end(key=constants.RUN_STOP, metadata={"status": "aborted"})

if __name__ == "__main__":
    start = time.time()
    torch.set_num_threads(1)
    main()
    print("&&&& MLPERF METRIC TIME=", time.time() - start)<|MERGE_RESOLUTION|>--- conflicted
+++ resolved
@@ -291,11 +291,7 @@
         default=None,
         nargs=argparse.REMAINDER,
     )
-<<<<<<< HEAD
-    parser.add_argument('--log_dir', default='/mnt/logs', type=str,
-=======
     parser.add_argument('--log_dir', default='/shared/logs', type=str,
->>>>>>> b0843ced
                         help='log directory path.')
     parser.add_argument('--label', type=str,
                         help='label used to create log directory, '
